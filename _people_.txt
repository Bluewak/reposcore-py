--- conflicted
+++ resolved
@@ -1,7 +1,4 @@
-<<<<<<< HEAD
 정재석 Jass2345
-=======
-
 장유리 lxyul
 안기영 kyagrd
 안기영 kyagrd
@@ -11,5 +8,4 @@
 안기영 kyagrd
 장나영, 20242427 / git ID : JangNayoungg
 유현아 yoohyeonahh
-이태건 taegeon1ee
->>>>>>> 2c1fb613
+이태건 taegeon1ee