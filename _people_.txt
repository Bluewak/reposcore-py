--- conflicted
+++ resolved
@@ -1,12 +1,3 @@
-<<<<<<< HEAD
-
-김효은 hyn033
-최주혜 weeksun02
-박성우 xhltkwk
-정하영 porvs
-이형주, 20222435 / git ID : Sinhyungju
-정수련 jungsuryeon
-=======
 김효은 hyn033  
 최주혜 weeksun02  
 박성우 xhltkwk  
@@ -15,4 +6,4 @@
 이형주, 20222435 / git ID : Sinhyungju  
 서예린 syl0073  
 정민성 jung0148  
->>>>>>> b48c46e4
+정수련 jungsuryeon