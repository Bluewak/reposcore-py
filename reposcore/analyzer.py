--- conflicted
+++ resolved
@@ -348,11 +348,14 @@
         logging.info(f"📝 텍스트 결과 저장 완료: {save_path}")
 
     def generate_chart(self, scores: Dict, save_path: str, show_grade: bool = False) -> None:
-<<<<<<< HEAD
+        # 폰트 설정 변경 - 나눔고딕 폰트가 있는지 확인하고 있으면 사용
+        fonts = [f.name for f in fm.fontManager.ttflist]
+        if 'NanumGothic' in fonts:
+            plt.rcParams['font.family'] = ['NanumGothic']
+        else:
+            plt.rcParams['font.family'] = ['DejaVu Sans']  # fallback
         theme = self.theme_manager.themes[self.theme_manager.current_theme]  # 테마 가져오기
 
-        # 폰트 및 색상 설정
-        plt.rcParams['font.family'] = ['NanumGothic', 'DejaVu Sans']
         plt.rcParams['figure.facecolor'] = theme['chart']['style']['background']
         plt.rcParams['axes.facecolor'] = theme['chart']['style']['background']
         plt.rcParams['axes.edgecolor'] = theme['chart']['style']['text']
@@ -363,15 +366,6 @@
         plt.rcParams['text.color'] = theme['chart']['style']['text']
 
         # 점수 정렬
-=======
-        # 폰트 설정 변경 - 나눔고딕 폰트가 있는지 확인하고 있으면 사용
-        fonts = [f.name for f in fm.fontManager.ttflist]
-        if 'NanumGothic' in fonts:
-            plt.rcParams['font.family'] = ['NanumGothic']
-        else:
-            plt.rcParams['font.family'] = ['DejaVu Sans']  # fallback
-        
->>>>>>> 1c159711
         sorted_scores = sorted(
             [(key, value.get('total', 0)) for (key, value) in scores.items()],
             key=lambda item: item[1],
