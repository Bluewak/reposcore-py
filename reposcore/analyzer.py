--- conflicted
+++ resolved
@@ -232,47 +232,6 @@
             for user, info in self.participants.items():
                 logging.info(f"{user}: {info}")
 
-<<<<<<< HEAD
-    def calculate_scores(self, user_info=None) -> Dict:
-        """Calculate participation scores for each contributor using the refactored formula"""
-        scores = {}
-        total_score_sum = 0
-
-        for participant, activities in self.participants.items():
-            p_f = activities.get('p_enhancement', 0)
-            p_b = activities.get('p_bug', 0)
-            p_d = activities.get('p_documentation', 0)
-            p_fb = p_f + p_b
-
-            i_f = activities.get('i_enhancement', 0)
-            i_b = activities.get('i_bug', 0)
-            i_d = activities.get('i_documentation', 0)
-            i_fb = i_f + i_b
-
-            p_valid = p_fb + min(p_d, 3 * max(p_fb, 1))
-            i_valid = min(i_fb + i_d, 4 * max(p_valid, 1))
-
-            p_fb_at = min(p_fb, p_valid)
-            p_d_at = p_valid - p_fb_at
-
-            i_fb_at = min(i_fb, i_valid)
-            i_d_at = i_valid - i_fb_at
-
-            S = (
-                    self.score['feat_bug_pr'] * p_fb_at +
-                    self.score['doc_pr'] * p_d_at +
-                    self.score['feat_bug_is'] * i_fb_at +
-                    self.score['doc_is'] * i_d_at
-            )
-
-            scores[participant] = {
-                "feat/bug PR": self.score['feat_bug_pr'] * p_fb_at,
-                "document PR": self.score['doc_pr'] * p_d_at,
-                "feat/bug issue": self.score['feat_bug_is'] * i_fb_at,
-                "document issue": self.score['doc_is'] * i_d_at,
-                "total": S
-            }
-=======
     def _extract_pr_counts(self, activities: dict) -> tuple[int, int, int, int, int]:
         """PR 관련 카운트 추출"""
         p_f = activities.get('p_enhancement', 0)
@@ -303,6 +262,7 @@
         i_fb_at = min(i_fb, i_valid)
         i_d_at = i_valid - i_fb_at
         return p_fb_at, p_d_at, i_fb_at, i_d_at
+
 
     def _calculate_total_score(self, p_fb_at: int, p_d_at: int, p_t: int, i_fb_at: int, i_d_at: int) -> int:
         """총점 계산"""
@@ -313,7 +273,6 @@
             self.score['feat_bug_is'] * i_fb_at +
             self.score['doc_is'] * i_d_at
         )
->>>>>>> f1ae8721
 
     def _create_score_dict(self, p_fb_at: int, p_d_at: int, p_t: int, i_fb_at: int, i_d_at: int, total: int) -> dict[str, float]:
         """점수 딕셔너리 생성"""
